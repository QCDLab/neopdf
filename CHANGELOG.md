# Changelog

All notable changes to this project will be documented in this file.

The format is based on [Keep a Changelog](https://keepachangelog.com/en/1.1.0/),
and this project adheres to [Semantic Versioning](https://semver.org/spec/v2.0.0.html).

## [Unreleased]

### Added

<<<<<<< HEAD
- Added a logic to compute Chebyshev interpolations in batches (https://github.com/Radonirinaunimi/neopdf/pull/64)
=======
- Added proper LHAPDF drop-in compatibility layer for no-code migration.
- Added an interface to the Wolfram Language to allow Rust APIs to be called in
  Mathematica.
>>>>>>> 56a92eba
- Added the logic to determine the Euclidean distance of a point to the closest
  subgrid in order to allow extrapolation.
- Added version-aware serialization of the `MetaData` struct to ensure backward
  and forward compatibility in writing and reading grids.
- Added a new module `alphas.rs` to store the logics of computing the strong
  coupling `alpha_s`. It contains a new struct `AlphaSAnalytic` to compute the
  `alpha_s` values analytically instead of interpolating.
- Added Chebyshev interpolation strategy for 1D, 2D, and 3D data.
- Added `pdf:mkpdfs_lazy` that loads the PDF members lazily and propagated the
  methods into the Python, C/C++, and Fortran APIs.
- Added `gridpdf::ForcePositive` enum to set the clipping method to negative
  interpolated values.
- Python API: Added `pdf:LoaderMehod` to select the method to load all the PDF
  members.

### Fixed

- Fixed how the subgrid ranges are determined for `A` and `alpha_s` when combining
  multiple sets.

### Changed

- Move the computation of the logarithmic transformation out of the interpolation.
- Modified `GridArray::find_subgrid` to accept more combinations of variables
  so that the construction of subgrids is generic.
- Modified `GridArray::pid_index` to accept both `0` and `21` for the Gluon.
- Modified the NeoPDF format with the inclusion of `alphas_type` and
  `number_flavors` in the `MetaData` struct. This breaks the lazy loader using
  the `LazyGridArrayIterator` struct.

## [0.1.1] - 30/07/2025

### Added

- Initial implementation of the `neopdf` crate for collinear and transverse
  momentum dependent Parton Distribution Functions (PDFs) interpolation. This
  includes various features such as: interpolation logic for both collinear
  and TMD PDFs with support for interpolation of the nucleon numbers `A` and
  the strong coupling; reading and writing PDF grid files in the NeoPDF format.
- Python bindings via the `neopdf_pyapi` crate.
- C API interface via the `neopdf_capi` crate for C/C++ interoperability.
- Fortran interface via the `neopdf_fapi` crate for Fortran integration.
- Command line interface via the `neopdf_cli` crate for PDF manipulation
  and inspection from the terminal.
- Comprehensive documentation and usage examples for all interfaces.<|MERGE_RESOLUTION|>--- conflicted
+++ resolved
@@ -9,13 +9,10 @@
 
 ### Added
 
-<<<<<<< HEAD
-- Added a logic to compute Chebyshev interpolations in batches (https://github.com/Radonirinaunimi/neopdf/pull/64)
-=======
+- Added a logic to compute Chebyshev interpolations in batches (https://github.com/Radonirinaunimi/neopdf/pull/64).
 - Added proper LHAPDF drop-in compatibility layer for no-code migration.
 - Added an interface to the Wolfram Language to allow Rust APIs to be called in
   Mathematica.
->>>>>>> 56a92eba
 - Added the logic to determine the Euclidean distance of a point to the closest
   subgrid in order to allow extrapolation.
 - Added version-aware serialization of the `MetaData` struct to ensure backward
